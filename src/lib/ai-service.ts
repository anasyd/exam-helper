import { GoogleGenerativeAI } from "@google/generative-ai";

export interface FlashcardData {
  question: string;
  answer: string;
  options: string[]; // Array of options including the correct answer
  correctOptionIndex: number; // Index of the correct option in the array
}

interface TTSOptions {
  voice?: "male" | "female" | "neutral";
  speed?: number; // 0.25 to 4.0
  pitch?: number; // -20.0 to 20.0
  language?: string; // Language code like 'en-US'
}

interface SpeechOptions {
  voice?: "male" | "female" | "neutral";
  tone?: "professional" | "casual" | "educational";
  speed?: number;
  pitch?: number;
  language?: string;
}

export class GeminiService {
  protected client: GoogleGenerativeAI;

  // Model selection based on use case and rate limits
  protected models = {
    // High-frequency, lightweight tasks (30 RPM, 1M tokens)
    fast: "gemini-2.0-flash-lite",
    // Complex generation tasks (15 RPM, 1M tokens)
    standard: "gemini-2.0-flash",
    // Fallback model (15 RPM, 250K tokens)
    fallback: "gemini-2.5-flash-lite-preview-06-17",
    // Text-to-Speech for converting lectures (3 RPM, 10K tokens)
    tts: "gemini-2.5-flash-preview-tts",
    // Speech generation and live interactions
    speechLive: "gemini-2.5-flash-live",
  };

  private lastRequestTime = 0;
  private requestCount = 0;

  // Rate limits per model (requests per minute)
  private readonly rateLimits = {
    "gemini-2.0-flash-lite": { rpm: 28, interval: 2200 }, // Conservative: 28 RPM = ~2.2s interval
    "gemini-2.0-flash": { rpm: 13, interval: 4800 }, // Conservative: 13 RPM = ~4.8s interval
    "gemini-2.5-flash-lite-preview-06-17": { rpm: 13, interval: 4800 }, // Conservative: 13 RPM = ~4.8s interval
    "gemini-2.5-flash": { rpm: 8, interval: 7500 }, // Conservative: 8 RPM = ~7.5s interval
    "gemini-2.5-flash-preview-tts": { rpm: 2, interval: 20000 }, // Conservative: 2 RPM = ~20s interval for TTS
    "gemini-2.5-flash-live": { rpm: 10, interval: 6000 }, // Estimated rate limit for live model
  };

  constructor(apiKey: string) {
    this.client = new GoogleGenerativeAI(apiKey);
  }

  // Get optimal model for task type
  protected getModelForTask(
    taskType: "summary" | "generation" | "formatting" | "tts" | "speech-live"
  ): string {
    switch (taskType) {
      case "summary":
        return this.models.fast; // Use fastest model for summaries
      case "generation":
        return this.models.standard; // Use standard model for complex generation
      case "formatting":
        return this.models.fast; // Use fast model for formatting tasks
      case "tts":
        return this.models.tts; // Use TTS model for lecture-to-speech conversion
      case "speech-live":
        return this.models.speechLive; // Use live model for speech generation
      default:
        return this.models.standard;
    }
  }

  // Dynamic rate limiting based on model
  protected async waitForRateLimit(modelName: string): Promise<void> {
    const rateLimit =
      this.rateLimits[modelName as keyof typeof this.rateLimits] ||
      this.rateLimits["gemini-2.5-flash"]; // Default fallback

    const now = Date.now();
    const timeSinceLastRequest = now - this.lastRequestTime;

    // Reset request count every minute
    if (timeSinceLastRequest > 60000) {
      this.requestCount = 0;
    }

    // If we're approaching the limit, wait longer
    if (this.requestCount >= rateLimit.rpm) {
      const waitTime = 60000 - timeSinceLastRequest + 1000; // Wait until next minute + buffer
      console.log(
        `Rate limit reached for ${modelName}: waiting ${Math.round(
          waitTime / 1000
        )}s before next request`
      );
      await new Promise((resolve) => setTimeout(resolve, waitTime));
      this.requestCount = 0;
    } else if (timeSinceLastRequest < rateLimit.interval) {
      const waitTime = rateLimit.interval - timeSinceLastRequest;
      console.log(
        `Rate limiting ${modelName}: waiting ${Math.round(
          waitTime / 1000
        )}s before next request`
      );
      await new Promise((resolve) => setTimeout(resolve, waitTime));
    }

    this.lastRequestTime = Date.now();
    this.requestCount++;
  }

  // Retry mechanism for handling rate limit errors
  protected async executeWithRetry<T>(
    operation: (modelName: string) => Promise<T>,
    modelName: string,
    maxRetries: number = 3
  ): Promise<T> {
    for (let attempt = 1; attempt <= maxRetries; attempt++) {
      try {
        return await operation(modelName);
      } catch (error: any) {
        if (
          error?.message?.includes("429") ||
          error?.message?.includes("503")
        ) {
          const waitTime = Math.min(1000 * Math.pow(2, attempt), 60000); // Exponential backoff, max 1 minute
          console.log(
            `Rate limit hit on ${modelName}, attempt ${attempt}/${maxRetries}. Waiting ${Math.round(
              waitTime / 1000
            )}s before retry...`
          );
          await new Promise((resolve) => setTimeout(resolve, waitTime));

          if (attempt === maxRetries) {
            throw new Error(
              `Rate limit exceeded after ${maxRetries} attempts. Please try again later.`
            );
          }
        } else {
          throw error;
        }
      }
    }
    throw new Error("Unexpected error in retry mechanism");
  }

  // Method declarations for prototype-assigned functions
  generateStudyContent!: (content: string) => Promise<StudyGuide>;
  generateTextSummary!: (
    textToSummarize: string,
    maxLength?: number
  ) => Promise<string>;
  formatTranscriptToMarkdown!: (rawTranscript: string) => Promise<string>;
  linkTranscriptConcepts!: (formattedTranscript: string) => Promise<string>;
  generateAutomatedNotes!: (
    content: string,
    contentType: "document" | "video_transcript"
  ) => Promise<string>;
  convertLectureToSpeech!: (
    lectureText: string,
    options?: TTSOptions
  ) => Promise<ArrayBuffer>;
  generateLiveSpeech!: (
    prompt: string,
    options?: SpeechOptions
  ) => Promise<ArrayBuffer>;
  generateStudyAudioNarration!: (
    studyGuide: StudyGuide,
    options?: TTSOptions
  ) => Promise<{
    sectionAudios: ArrayBuffer[];
    topicAudios: { [sectionIndex: number]: ArrayBuffer[] };
  }>;
  generateAllContentTypes!: (
    documentText: string,
    options?: {
      generateFlashcards?: boolean;
      generateNotes?: boolean;
      generateStudyGuide?: boolean;
      numberOfFlashcards?: number;
      ttsOptions?: TTSOptions;
    }
  ) => Promise<{
    studyGuide?: StudyGuide;
    notes?: string;
    flashcards?: FlashcardData[];
    audioNarration?: {
      sectionAudios: ArrayBuffer[];
      topicAudios: { [sectionIndex: number]: ArrayBuffer[] };
    };
  }>;

  async generateFlashcards(
    content: string,
    numberOfCards: number = 15,
    existingFlashcards: { question: string; answer: string }[] = [],
    topicTitle?: string,
    topicContent?: string
  ): Promise<FlashcardData[]> {
    try {
      const modelName = this.getModelForTask("generation");

      const existingFlashcardsText =
        existingFlashcards.length > 0
          ? `EXISTING FLASHCARD QUESTIONS TO AVOID DUPLICATING (especially for this topic if provided):\n${existingFlashcards
              .map((card, i) => `${i + 1}. ${card.question}`)
              .join("\n")}`
          : "";

      let prompt = `Generate ${numberOfCards} substantive multiple-choice flashcards in valid JSON format.

IMPORTANT GUIDELINES:
1. Focus ONLY on the technical/academic content - concepts, theories, definitions, methods, etc.
2. DO NOT create questions about administrative details like study hours, course codes, due dates, etc.
3. Each question should test understanding of important concepts from the material.
4. Create challenging questions that test real understanding, not just memorization.
5. DO NOT duplicate or create similar questions to any of the existing questions provided below.
6. CRITICAL: Your response MUST be a valid, parseable JSON array with no extra text before or after.
${existingFlashcardsText}

Each flashcard MUST include:
1. A clear, substantive question about the academic content.
2. A detailed answer explanation that thoroughly explains the concept.
3. Four plausible multiple choice options, with only one being correct.
4. The index (0-3) of the correct option in the options array.
`;

      if (topicTitle && topicContent) {
        prompt += `
SPECIFIC TOPIC CONTEXT:
The following questions should be FOCUSED ON the topic titled "${topicTitle}".
Use the main content below for broader context if needed, but prioritize the specific topic content.

Topic Title: "${topicTitle}"
Topic Content:
${topicContent.slice(0, 15000)}

Main Document Content (for broader context, if necessary):
${content.slice(0, 15000)}
`;
      } else {
        prompt += `
Content to analyze:
${content.slice(0, 30000)}
`;
      }

      prompt += `
Response format (MUST follow exactly, with no additional text or markdown):
        [
          {
            "question": "Substantive question about a concept in the material",
            "answer": "Detailed explanation of the correct answer and why it's correct",
            "options": ["Option A", "Option B", "Option C", "Option D"],
            "correctOptionIndex": 0
          },
          ...more flashcards
        ]
      `;

      const result = await this.executeWithRetry(async (model) => {
        await this.waitForRateLimit(model);
        const geminiModel = this.client.getGenerativeModel({ model });
        return await geminiModel.generateContent(prompt);
      }, modelName);

      const response = await result.response;
      const text = response.text();

      console.log("Raw AI response:", text.substring(0, 200) + "...");

      // Try several approaches to extract valid JSON
      let parsedData: FlashcardData[] = [];

      try {
        // First attempt: Direct parsing
        parsedData = JSON.parse(text) as FlashcardData[];
      } catch (parseError) {
        // Second attempt: Extract JSON from code blocks first
        const codeBlockMatch = text.match(/```(?:json)?\s*([\s\S]*?)\s*```/);
        if (codeBlockMatch && codeBlockMatch[1]) {
          try {
            parsedData = JSON.parse(codeBlockMatch[1]) as FlashcardData[];
          } catch (codeBlockError) {
            console.error(
              "Failed to parse flashcard JSON from code block:",
              codeBlockError
            );
          }
        }

        // Third attempt: Extract JSON array pattern if code block parsing failed
        if (!Array.isArray(parsedData) || parsedData.length === 0) {
          const jsonMatch = text.match(/\[\s*\{[\s\S]*\}\s*\]/);
          if (jsonMatch) {
            try {
              parsedData = JSON.parse(jsonMatch[0]) as FlashcardData[];
            } catch (matchError) {
              console.error("Could not parse JSON array pattern:", matchError);
            }
          }
        }

        // If all parsing attempts failed, throw error
        if (!Array.isArray(parsedData) || parsedData.length === 0) {
          console.error("No valid JSON found in the AI response:", parseError);
          console.log("Full response text:", text.substring(0, 1000));
          throw new Error("Could not locate valid JSON in the AI response");
        }
      }

      if (!Array.isArray(parsedData) || parsedData.length === 0) {
        throw new Error("Parsed data is not a valid array or is empty");
      }

      // Validate the data structure
      const validatedData = parsedData.filter((card) => {
        try {
          return (
            card &&
            typeof card === "object" &&
            typeof card.question === "string" &&
            typeof card.answer === "string" &&
            Array.isArray(card.options) &&
            card.options.length >= 2 &&
            typeof card.correctOptionIndex === "number" &&
            card.correctOptionIndex >= 0 &&
            card.correctOptionIndex < card.options.length
          );
        } catch (validationError) {
          return false;
        }
      });

      if (validatedData.length === 0) {
        throw new Error(
          "No valid flashcards could be extracted from the response"
        );
      }

      return validatedData;
    } catch (error) {
      console.error("Error generating flashcards:", error);
      const errorMessage =
        error instanceof Error ? error.message : "Unknown error occurred";
      throw new Error(`Failed to generate flashcards: ${errorMessage}`);
    }
  }
}

// Create and export a factory function that creates the service instance
export function createGeminiService(apiKey: string) {
  return new GeminiService(apiKey);
}

export interface StudySection {
  title: string;
  content: string;
  topics?: StudyTopic[];
  audioSummaryText?: string;
<<<<<<< HEAD
  isCompleted?: boolean;
  mcqsGenerated?: boolean;
  xpAwardedOnCompletion?: number; // XP for completing this section
=======
>>>>>>> e7db8e60
}

export interface StudyTopic {
  title: string;
  content: string;
  audioSummaryText?: string;
<<<<<<< HEAD
  isCompleted?: boolean;
  mcqsGenerated?: boolean;
  xpAwardedOnCompletion?: number; // XP for completing this topic
  // quizAttempts?: number;
  // quizBestScore?: number;
=======
>>>>>>> e7db8e60
}

export interface StudyGuide {
  title: string;
  sections: StudySection[];
}

// Add this method to the GeminiService class
export async function generateStudyContent(
  this: GeminiService,
  content: string
): Promise<StudyGuide> {
  try {
    const modelName = this.getModelForTask("generation");

    const prompt = `
      Based on the following document content, generate a comprehensive study guide.
      The study guide should be structured with a main title, and then broken down into logical sections (e.g., chapters, main parts).
      Each section should have a title and detailed content.
      Within each section, further break down the content into specific topics, each with its own title and detailed explanation.

      IMPORTANT GUIDELINES:
      1.  The overall response MUST be a single valid JSON object.
      2.  The JSON object should have a "title" (string) for the overall study guide, and an array of "sections".
      3.  Each object in the "sections" array should have a "title" (string) and "content" (string).
      4.  Each section object can optionally have an array of "topics".
      5.  Each object in the "topics" array (if present) should have a "title" (string) and "content" (string).
      6.  Ensure the content is well-organized, clear, and directly derived from the provided text.
      7.  Focus on extracting and structuring the core information.

      Document Content to Analyze:
      ${content.slice(0, 100000)}

      Response format (MUST follow exactly, with no additional text or markdown):
      {
        "title": "Comprehensive Study Guide for [Document Topic]",
        "sections": [
          {
            "title": "Section 1: [Section Title]",
            "content": "Detailed summary and explanation of content in section 1...",
            "isCompleted": false,
            "mcqsGenerated": false,
            "xpAwardedOnCompletion": 50, // Default XP for section
            "topics": [
              {
                "title": "Topic 1.1: [Specific Topic Title]",
                "content": "Detailed explanation of topic 1.1...",
                "isCompleted": false,
                "mcqsGenerated": false,
                "xpAwardedOnCompletion": 10 // Default XP for topic
              },
              {
                "title": "Topic 1.2: [Specific Topic Title]",
                "content": "Detailed explanation of topic 1.2...",
                "isCompleted": false,
                "mcqsGenerated": false,
                "xpAwardedOnCompletion": 10
              }
            ]
          },
          {
            "title": "Section 2: [Section Title]",
            "content": "Detailed summary and explanation of content in section 2...",
            "isCompleted": false,
            "mcqsGenerated": false,
            "xpAwardedOnCompletion": 50,
            "topics": [
              {
                "title": "Topic 2.1: [Specific Topic Title]",
                "content": "Detailed explanation of topic 2.1...",
                "isCompleted": false,
                "mcqsGenerated": false,
                "xpAwardedOnCompletion": 10
              }
            ]
          }
        ]
      }
    `;

    const result = await this.executeWithRetry(async (model) => {
      await this.waitForRateLimit(model);
      const geminiModel = this.client.getGenerativeModel({ model });
      return await geminiModel.generateContent(prompt);
    }, modelName);

    const response = await result.response;
    const text = response.text();

    console.log(
      "Raw AI response for study content:",
      text.substring(0, 500) + "..."
    );

    let parsedData: StudyGuide | undefined;
    try {
      parsedData = JSON.parse(text) as StudyGuide;
    } catch (parseError) {
      // Try to extract JSON from code blocks first
      const codeBlockMatch = text.match(/```(?:json)?\s*([\s\S]*?)\s*```/);
      if (codeBlockMatch && codeBlockMatch[1]) {
        try {
          parsedData = JSON.parse(codeBlockMatch[1]) as StudyGuide;
        } catch (codeBlockError) {
          console.error(
            "Failed to parse study content JSON from code block:",
            codeBlockError
          );
        }
      }

      // If code block parsing failed, try to find JSON object pattern
      if (!parsedData) {
        const jsonMatch = text.match(/\{\s*"title"[\s\S]*\}\s*\}/);
        if (jsonMatch) {
          try {
            parsedData = JSON.parse(jsonMatch[0]) as StudyGuide;
          } catch (matchError) {
            console.error("Could not parse JSON object pattern:", matchError);
          }
        }
      }

      // If all parsing attempts failed, throw error
      if (!parsedData) {
        console.error(
          "No valid JSON found in the AI response for study content:",
          parseError
        );
        console.log("Full response text:", text.substring(0, 1000));
        throw new Error(
          "No valid JSON found in the AI response for study content."
        );
      }
    }

    // Basic validation
    if (
      !parsedData ||
      typeof parsedData.title !== "string" ||
      !Array.isArray(parsedData.sections)
    ) {
      console.error("Validation failed for parsed study guide:", parsedData);
      throw new Error("Generated study content is not in the expected format.");
    }

    // Generate audio summaries for sections and topics sequentially
    for (const section of parsedData.sections) {
      if (
        !section ||
        typeof section.title !== "string" ||
        typeof section.content !== "string"
      ) {
        console.warn(
          "Skipping invalid section during summary generation:",
          section
        );
        continue;
      }
      section.audioSummaryText = await this.generateTextSummary(
        section.content,
        80
      );

      if (section.topics && Array.isArray(section.topics)) {
        // Process topics sequentially instead of in parallel to avoid rate limits
        for (const topic of section.topics) {
          if (
            topic &&
            typeof topic.title === "string" &&
            typeof topic.content === "string"
          ) {
            topic.audioSummaryText = await this.generateTextSummary(
              topic.content,
              50
            );
          } else {
            console.warn(
              "Skipping invalid topic during summary generation:",
              topic
            );
          }
<<<<<<< HEAD
        }));
      }
    }

    // Re-validate after adding summaries and completion flags
    for (const section of parsedData.sections) {
      if (!section || typeof section.title !== 'string' || typeof section.content !== 'string' ||
          typeof section.isCompleted !== 'boolean' || typeof section.mcqsGenerated !== 'boolean' ||
          (section.xpAwardedOnCompletion !== undefined && typeof section.xpAwardedOnCompletion !== 'number') ) { // Validate XP
        throw new Error("Invalid section format or missing/invalid completion/XP flags in generated study content.");
      }
      if (section.audioSummaryText && typeof section.audioSummaryText !== 'string') {
        throw new Error("Invalid audio summary format for section.");
      }
      if (section.topics) {
        if (!Array.isArray(section.topics)) throw new Error("Invalid topics format (not an array).");
        for (const topic of section.topics) {
          if (!topic || typeof topic.title !== 'string' || typeof topic.content !== 'string' ||
              typeof topic.isCompleted !== 'boolean' || typeof topic.mcqsGenerated !== 'boolean' ||
              (topic.xpAwardedOnCompletion !== undefined && typeof topic.xpAwardedOnCompletion !== 'number') ) { // Validate XP
            throw new Error("Invalid topic format or missing/invalid completion/XP flags in generated study content topic.");
          }
          if (topic.audioSummaryText && typeof topic.audioSummaryText !== 'string') {
            throw new Error("Invalid audio summary format for topic.");
          }
=======
>>>>>>> e7db8e60
        }
      }
    }

    return parsedData;
  } catch (error) {
<<<<<<< HEAD
    console.error("Error generating study content, summaries, or init flags:", error);
    const errorMessage = error instanceof Error ? error.message : "Unknown error occurred";
=======
    console.error("Error generating study content or summaries:", error);
    const errorMessage =
      error instanceof Error ? error.message : "Unknown error occurred";
>>>>>>> e7db8e60
    throw new Error(`Failed to generate study content: ${errorMessage}`);
  }
}

GeminiService.prototype.generateStudyContent = generateStudyContent;

async function generateTextSummary(
  this: GeminiService,
  textToSummarize: string,
  maxLength: number = 100
): Promise<string> {
  if (!textToSummarize || textToSummarize.trim().length === 0) {
    return "";
  }
  try {
    const modelName = this.getModelForTask("summary");

    const result = await this.executeWithRetry(async (model) => {
      await this.waitForRateLimit(model);
      const geminiModel = this.client.getGenerativeModel({ model });
      const prompt = `
      Provide a concise audio summary for the following text.
      The summary should be clear, engaging, and suitable for voice narration.
      It should capture the absolute key points of the text.
      The summary MUST be approximately ${maxLength} words or less. Do not exceed this significantly.
      Do not include any introductory phrases like "This text is about..." or "The summary is...". Just provide the summary directly.

      Text to summarize:
      ${textToSummarize.slice(0, 15000)}

      Concise Audio Summary (max ${maxLength} words):
    `;
      return await geminiModel.generateContent(prompt);
    }, modelName);

    const response = await result.response;
    const summary = response.text().trim();

    return summary;
  } catch (error) {
    console.error("Error generating text summary:", error);
    return "";
  }
}

GeminiService.prototype.generateTextSummary = generateTextSummary;

async function formatTranscriptToMarkdown(
  this: GeminiService,
  rawTranscript: string
): Promise<string> {
  if (!rawTranscript || rawTranscript.trim().length === 0) {
    return "";
  }
  try {
    const modelName = this.getModelForTask("formatting");

    const result = await this.executeWithRetry(async (model) => {
      await this.waitForRateLimit(model);
      const geminiModel = this.client.getGenerativeModel({ model });
      const prompt = `
      Format the following raw lecture transcript into well-structured Markdown.
      Ensure good readability with clear paragraph breaks.
      If speaker changes are evident (e.g., "Speaker 1:", "Interviewer:"), try to preserve or denote them clearly (e.g., using bold for speaker labels).
      Correct obvious punctuation errors if possible, but prioritize preserving the original content.
      Do not summarize or alter the core meaning. The goal is formatting for readability.

      Raw Transcript:
      ${rawTranscript.slice(0, 150000)}

      Formatted Markdown Transcript:
    `;
      return await geminiModel.generateContent(prompt);
    }, modelName);

    const response = await result.response;
    return response.text().trim();
  } catch (error) {
    console.error("Error formatting transcript to Markdown:", error);
    return rawTranscript;
  }
}
GeminiService.prototype.formatTranscriptToMarkdown = formatTranscriptToMarkdown;

async function linkTranscriptConcepts(
  this: GeminiService,
  formattedTranscript: string
): Promise<string> {
  if (!formattedTranscript || formattedTranscript.trim().length === 0) {
    return "";
  }
  try {
    const modelName = this.getModelForTask("formatting");

    const result = await this.executeWithRetry(async (model) => {
      await this.waitForRateLimit(model);
      const geminiModel = this.client.getGenerativeModel({ model });
      const prompt = `
      Analyze the following Markdown-formatted lecture transcript.
      Identify key terms, concepts, people, or technologies mentioned.
      For each identified key item, reformat it as a Markdown link.
      For the link URL, use a Google search query URL for that term (e.g., for "machine learning", the link would be [machine learning](https://www.google.com/search?q=machine+learning)).
      Ensure the output is still valid Markdown, preserving the original structure and just adding the links.
      Do not link common words; focus on significant nouns, technical terms, or proper names.

      Formatted Transcript with Placeholders for Links:
      ${formattedTranscript.slice(0, 150000)}

      Transcript with Markdown Links:
    `;
      return await geminiModel.generateContent(prompt);
    }, modelName);

    const response = await result.response;
    return response.text().trim();
  } catch (error) {
    console.error("Error linking transcript concepts:", error);
    return formattedTranscript;
  }
}
GeminiService.prototype.linkTranscriptConcepts = linkTranscriptConcepts;

async function generateAutomatedNotes(
  this: GeminiService,
  content: string,
  contentType: "document" | "video_transcript"
): Promise<string> {
  if (!content || content.trim().length === 0) {
    return "";
  }
  try {
    const modelName = this.getModelForTask("generation");

    const result = await this.executeWithRetry(async (model) => {
      await this.waitForRateLimit(model);
      const geminiModel = this.client.getGenerativeModel({ model });
      const prompt = `
      Generate structured and concise notes from the following ${
        contentType === "document" ? "document" : "lecture transcript"
      } content.
      The notes should be in Markdown format.
      Identify key information, main points, definitions, and important concepts.
      Structure the notes logically, for example using headings for main sections and bullet points for details or lists.
      Aim for clarity and conciseness, capturing the essence of the content.

      Content for Note Generation:
      ${content.slice(0, 150000)}

      Structured Markdown Notes:
    `;
      return await geminiModel.generateContent(prompt);
    }, modelName);

    const response = await result.response;
    return response.text().trim();
  } catch (error) {
    console.error(
      `Error generating automated notes for ${contentType}:`,
      error
    );
    return `Error generating notes: ${
      error instanceof Error ? error.message : "Unknown error"
    }`;
  }
}
GeminiService.prototype.generateAutomatedNotes = generateAutomatedNotes;

// Function to convert lecture text to speech using Gemini 2.5 Flash Preview TTS
async function convertLectureToSpeech(
  this: GeminiService,
  lectureText: string,
  options: TTSOptions = {}
): Promise<ArrayBuffer> {
  if (!lectureText || lectureText.trim().length === 0) {
    throw new Error("Lecture text cannot be empty");
  }

  try {
    const modelName = this.getModelForTask("tts");

    const result = await this.executeWithRetry(async (model) => {
      await this.waitForRateLimit(model);
      const geminiModel = this.client.getGenerativeModel({
        model,
        // Configure model for audio generation
        generationConfig: {
          responseMimeType: "audio/wav",
        },
      });

      // Limit text length for TTS models (they typically have smaller context windows)
      const truncatedText = lectureText.slice(0, 5000);

      // Simple text input for TTS - the model should convert this to speech
      return await geminiModel.generateContent(truncatedText);
    }, modelName);

    const response = await result.response;

    // Handle the audio response data
    // Note: The actual response format may vary based on Gemini's TTS API implementation
    // This is a conceptual implementation that may need adjustment
    if (response.candidates && response.candidates[0]?.content?.parts?.[0]) {
      const audioPart = response.candidates[0].content.parts[0];

      // Check if there's inline audio data
      if ("inlineData" in audioPart && audioPart.inlineData?.data) {
        try {
          // Convert base64 audio data to ArrayBuffer
          const audioData = atob(audioPart.inlineData.data);
          const buffer = new ArrayBuffer(audioData.length);
          const view = new Uint8Array(buffer);
          for (let i = 0; i < audioData.length; i++) {
            view[i] = audioData.charCodeAt(i);
          }
          console.log(
            `TTS conversion completed: ${buffer.byteLength} bytes of audio data`
          );
          return buffer;
        } catch (decodeError) {
          console.warn("Failed to decode audio data:", decodeError);
        }
      }
    }

    // If no audio data is received, log and return empty buffer
    console.log(
      "TTS conversion completed but no audio data received - this may be expected during development"
    );
    return new ArrayBuffer(0);
  } catch (error) {
    console.error("Error converting lecture to speech:", error);

    // Check if it's the specific modality error
    if (
      error instanceof Error &&
      error.message.includes("response modalities is not supported")
    ) {
      throw new Error(
        "TTS model configuration error: The model expects audio-only response format. This feature is currently under development."
      );
    }

    throw new Error(
      `Failed to convert lecture to speech: ${
        error instanceof Error ? error.message : "Unknown error"
      }`
    );
  }
}
GeminiService.prototype.convertLectureToSpeech = convertLectureToSpeech;

// Function to generate live speech using Gemini 2.5 Flash Live
async function generateLiveSpeech(
  this: GeminiService,
  prompt: string,
  options: SpeechOptions = {}
): Promise<ArrayBuffer> {
  if (!prompt || prompt.trim().length === 0) {
    throw new Error("Speech prompt cannot be empty");
  }

  try {
    const modelName = this.getModelForTask("speech-live");

    const result = await this.executeWithRetry(async (model) => {
      await this.waitForRateLimit(model);
      const geminiModel = this.client.getGenerativeModel({ model });

      // Prepare speech generation prompt
      const speechPrompt = `
        Generate natural, engaging speech based on the following prompt.
        Voice characteristics: ${options.voice || "neutral"} voice
        Tone: ${options.tone || "educational"}
        Speed: ${options.speed || 1.0}
        Language: ${options.language || "en-US"}
        
        Content to speak: ${prompt}
        
        Please generate clear, well-paced speech that would be suitable for educational content.
      `;

      return await geminiModel.generateContent(speechPrompt);
    }, modelName);

    const response = await result.response;

    // Note: Similar to TTS, the actual implementation will depend on
    // how Gemini 2.5 Flash Live handles speech generation
    console.log("Live speech generation completed");
    return new ArrayBuffer(0); // Placeholder - replace with actual audio data
  } catch (error) {
    console.error("Error generating live speech:", error);
    throw new Error(
      `Failed to generate live speech: ${
        error instanceof Error ? error.message : "Unknown error"
      }`
    );
  }
}
GeminiService.prototype.generateLiveSpeech = generateLiveSpeech;

// Utility function to convert study content to audio narration
async function generateStudyAudioNarration(
  this: GeminiService,
  studyGuide: StudyGuide,
  options: TTSOptions = {}
): Promise<{
  sectionAudios: ArrayBuffer[];
  topicAudios: { [sectionIndex: number]: ArrayBuffer[] };
}> {
  const sectionAudios: ArrayBuffer[] = [];
  const topicAudios: { [sectionIndex: number]: ArrayBuffer[] } = {};

  try {
    console.log("Starting audio narration generation for study guide...");

    // Generate audio for each section
    for (let i = 0; i < studyGuide.sections.length; i++) {
      const section = studyGuide.sections[i];

      if (section.audioSummaryText) {
        console.log(`Generating audio for section ${i + 1}: ${section.title}`);
        const sectionAudio = await this.convertLectureToSpeech(
          `Section ${i + 1}: ${section.title}. ${section.audioSummaryText}`,
          options
        );
        sectionAudios.push(sectionAudio);
      }

      // Generate audio for topics within the section
      if (section.topics && section.topics.length > 0) {
        topicAudios[i] = [];

        for (let j = 0; j < section.topics.length; j++) {
          const topic = section.topics[j];

          if (topic.audioSummaryText) {
            console.log(
              `Generating audio for topic ${j + 1} in section ${i + 1}: ${
                topic.title
              }`
            );
            const topicAudio = await this.convertLectureToSpeech(
              `Topic: ${topic.title}. ${topic.audioSummaryText}`,
              options
            );
            topicAudios[i].push(topicAudio);
          }
        }
      }
    }

    return { sectionAudios, topicAudios };
  } catch (error) {
    console.error("Error generating study audio narration:", error);
    throw new Error(
      `Failed to generate study audio narration: ${
        error instanceof Error ? error.message : "Unknown error"
      }`
    );
  }
}
GeminiService.prototype.generateStudyAudioNarration =
  generateStudyAudioNarration;

// Comprehensive auto-generation function for all content types
async function generateAllContentTypes(
  this: GeminiService,
  documentText: string,
  options: {
    generateFlashcards?: boolean;
    generateNotes?: boolean;
    generateStudyGuide?: boolean;
    numberOfFlashcards?: number;
    ttsOptions?: TTSOptions;
  } = {}
): Promise<{
  studyGuide?: StudyGuide;
  notes?: string;
  flashcards?: FlashcardData[];
  audioNarration?: {
    sectionAudios: ArrayBuffer[];
    topicAudios: { [sectionIndex: number]: ArrayBuffer[] };
  };
}> {
  const {
    generateFlashcards = true,
    generateNotes = true,
    generateStudyGuide = true,
    numberOfFlashcards = 15,
    ttsOptions = {},
  } = options;

  const results: any = {};

  try {
    console.log("Starting comprehensive content generation...");

    // 1. Generate Study Guide (primary content structure)
    if (generateStudyGuide) {
      console.log("Generating study guide...");
      results.studyGuide = await this.generateStudyContent(documentText);
    }

    // 2. Generate Notes (quick overview)
    if (generateNotes) {
      console.log("Generating automated notes...");
      results.notes = await this.generateAutomatedNotes(
        documentText,
        "document"
      );
    }

    // 3. Generate Flashcards (for testing knowledge)
    if (generateFlashcards) {
      console.log("Generating flashcards...");
      results.flashcards = await this.generateFlashcards(
        documentText,
        numberOfFlashcards
      );
    }

    // 4. Generate Audio Narration (experimental - may fail gracefully)
    if (generateStudyGuide && results.studyGuide) {
      console.log("Attempting to generate audio narration (experimental)...");
      try {
        results.audioNarration = await this.generateStudyAudioNarration(
          results.studyGuide,
          ttsOptions
        );
        console.log("Audio narration generated successfully!");
      } catch (audioError) {
        console.warn(
          "Audio narration generation failed (this is expected during development):",
          audioError
        );
        // Continue without audio - don't fail the entire operation
        // The error is logged but doesn't affect other content generation
      }
    }

    console.log("Comprehensive content generation completed successfully!");
    return results;
  } catch (error) {
    console.error("Error in comprehensive content generation:", error);
    throw new Error(
      `Failed to generate all content types: ${
        error instanceof Error ? error.message : "Unknown error"
      }`
    );
  }
}
GeminiService.prototype.generateAllContentTypes = generateAllContentTypes;<|MERGE_RESOLUTION|>--- conflicted
+++ resolved
@@ -363,26 +363,20 @@
   content: string;
   topics?: StudyTopic[];
   audioSummaryText?: string;
-<<<<<<< HEAD
   isCompleted?: boolean;
   mcqsGenerated?: boolean;
   xpAwardedOnCompletion?: number; // XP for completing this section
-=======
->>>>>>> e7db8e60
 }
 
 export interface StudyTopic {
   title: string;
   content: string;
   audioSummaryText?: string;
-<<<<<<< HEAD
   isCompleted?: boolean;
   mcqsGenerated?: boolean;
   xpAwardedOnCompletion?: number; // XP for completing this topic
   // quizAttempts?: number;
   // quizBestScore?: number;
-=======
->>>>>>> e7db8e60
 }
 
 export interface StudyGuide {
@@ -565,7 +559,6 @@
               topic
             );
           }
-<<<<<<< HEAD
         }));
       }
     }
@@ -591,22 +584,15 @@
           if (topic.audioSummaryText && typeof topic.audioSummaryText !== 'string') {
             throw new Error("Invalid audio summary format for topic.");
           }
-=======
->>>>>>> e7db8e60
         }
       }
     }
 
     return parsedData;
   } catch (error) {
-<<<<<<< HEAD
-    console.error("Error generating study content, summaries, or init flags:", error);
-    const errorMessage = error instanceof Error ? error.message : "Unknown error occurred";
-=======
     console.error("Error generating study content or summaries:", error);
     const errorMessage =
       error instanceof Error ? error.message : "Unknown error occurred";
->>>>>>> e7db8e60
     throw new Error(`Failed to generate study content: ${errorMessage}`);
   }
 }
