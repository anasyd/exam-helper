--- conflicted
+++ resolved
@@ -8,11 +8,6 @@
 } from "@/components/ui/accordion";
 import { Card, CardContent, CardHeader, CardTitle } from "@/components/ui/card";
 import { Button } from "@/components/ui/button";
-<<<<<<< HEAD
-import { Volume2, StopCircle, Brain, Zap, Loader2 } from "lucide-react";
-import { StudyGuide, StudySection, StudyTopic, createGeminiService, FlashcardData } from "@/lib/ai-service";
-import { useFlashcardStore } from "@/lib/store"; // Added
-=======
 import { Volume2, StopCircle, Brain, Zap, Loader2 } from "lucide-react"; // Added Brain, Zap, Loader2
 import {
   StudyGuide,
@@ -22,7 +17,6 @@
   FlashcardData,
 } from "@/lib/ai-service";
 import { useFlashcardStore, Flashcard } from "@/lib/store"; // Added
->>>>>>> e7db8e60
 import { useState, useEffect } from "react";
 import { toast } from "sonner";
 import ReactMarkdown from "react-markdown";
@@ -71,13 +65,9 @@
     return activeProject.flashcards.filter(
       (card) =>
         card.sourceSectionTitle === sectionTitle &&
-<<<<<<< HEAD
-        (topicTitle ? card.sourceTopicTitle === topicTitle : !card.sourceTopicTitle)
-=======
         (topicTitle
           ? card.sourceTopicTitle === topicTitle
           : !card.sourceTopicTitle) // If no topicTitle, count section-level MCQs
->>>>>>> e7db8e60
     ).length;
   };
 
@@ -148,7 +138,6 @@
           sectionTitle,
           topicTitle
         );
-<<<<<<< HEAD
         toast.success(`Generated ${countAdded} new MCQs for "${title}"!`, { id: toastId });
 
         // Update mcqsGenerated flag in the studyGuide
@@ -162,13 +151,6 @@
           }
           setStudyGuide(newStudyGuide);
         }
-
-=======
-        toast.success(`Generated ${countAdded} new MCQs for "${title}"!`, {
-          id: toastId,
-        });
-        // Optionally, force a re-render or update a local count if displaying MCQ numbers directly
->>>>>>> e7db8e60
       } else {
         toast.info(
           `No new MCQs generated for "${title}". They might be duplicates or generation failed.`,
@@ -322,14 +304,6 @@
                 </AccordionTrigger>
                 <AccordionContent className="p-4 pt-2 border-t">
                   <div className="flex justify-end mb-2">
-<<<<<<< HEAD
-                    {areMcqsGeneratedForSource(sectionIndex) ? (
-                       <Button variant="outline" size="sm" onClick={() => handlePracticeMCQs(section.title, sectionIndex)}
-                        disabled={getMcqCountForSource(section.title) === 0}
-                       >
-                        <Brain className="mr-2 h-4 w-4" />
-                        Practice {getMcqCountForSource(section.title) > 0 ? `${getMcqCountForSource(section.title)} MCQs` : "MCQs"}
-=======
                     {getMcqCountForSource(section.title) > 0 ? (
                       <Button
                         variant="outline"
@@ -338,7 +312,6 @@
                       >
                         <Brain className="mr-2 h-4 w-4" /> Practice{" "}
                         {getMcqCountForSource(section.title)} MCQs
->>>>>>> e7db8e60
                       </Button>
                     ) : (
                       <Button
@@ -365,12 +338,6 @@
                       </Button>
                     )}
                   </div>
-<<<<<<< HEAD
-                  <div
-                    className="prose dark:prose-invert max-w-none"
-                    dangerouslySetInnerHTML={{ __html: section.content }}
-                  />
-=======
                   <div className="prose dark:prose-invert max-w-none">
                     <ReactMarkdown
                       rehypePlugins={[rehypeRaw]}
@@ -447,7 +414,6 @@
                       {section.content}
                     </ReactMarkdown>
                   </div>
->>>>>>> e7db8e60
                   {section.topics && section.topics.length > 0 && (
                     <div className="mt-4 space-y-3">
                       <h4 className="text-md font-semibold mb-2">
@@ -476,10 +442,6 @@
                                         `section-${sectionIndex}-topic-${topicIndex}`
                                       );
                                     }}
-<<<<<<< HEAD
-                                    className="ml-2 flex-shrink-0 p-1"
-                                    aria-label={currentlyPlaying === `section-${sectionIndex}-topic-${topicIndex}` ? "Stop summary" : "Play summary for topic"}
-=======
                                     className="ml-2 flex-shrink-0 p-1" // Adjusted padding
                                     aria-label={
                                       currentlyPlaying ===
@@ -487,7 +449,6 @@
                                         ? "Stop summary"
                                         : "Play summary for topic"
                                     }
->>>>>>> e7db8e60
                                   >
                                     {currentlyPlaying ===
                                     `section-${sectionIndex}-topic-${topicIndex}` ? (
@@ -500,18 +461,6 @@
                               </div>
                             </AccordionTrigger>
                             <AccordionContent className="p-3 pt-1 border-t">
-<<<<<<< HEAD
-                               <div className="flex justify-end mb-2">
-                                {areMcqsGeneratedForSource(sectionIndex, topicIndex) ? (
-                                  <Button
-                                    variant="outline"
-                                    size="xs"
-                                    onClick={() => handlePracticeMCQs(section.title, sectionIndex, topic.title, topicIndex)}
-                                    disabled={getMcqCountForSource(section.title, topic.title) === 0}
-                                  >
-                                    <Brain className="mr-1 h-3 w-3" />
-                                    Practice {getMcqCountForSource(section.title, topic.title) > 0 ? `${getMcqCountForSource(section.title, topic.title)} MCQs` : "MCQs"}
-=======
                               <div className="flex justify-end mb-2">
                                 {getMcqCountForSource(
                                   section.title,
@@ -533,7 +482,6 @@
                                       topic.title
                                     )}{" "}
                                     MCQs
->>>>>>> e7db8e60
                                   </Button>
                                 ) : (
                                   <Button
@@ -563,12 +511,6 @@
                                   </Button>
                                 )}
                               </div>
-<<<<<<< HEAD
-                              <div
-                                className="prose prose-sm dark:prose-invert max-w-none"
-                                dangerouslySetInnerHTML={{ __html: topic.content }}
-                              />
-=======
                               <div className="prose prose-sm dark:prose-invert max-w-none">
                                 <ReactMarkdown
                                   rehypePlugins={[rehypeRaw]}
@@ -651,7 +593,6 @@
                                   {topic.content}
                                 </ReactMarkdown>
                               </div>
->>>>>>> e7db8e60
                             </AccordionContent>
                           </AccordionItem>
                         ))}
